﻿// Copyright (c) Microsoft.  All Rights Reserved.  Licensed under the Apache License, Version 2.0.  See License.txt in the project root for license information.

using System;
using System.Collections.Generic;
using System.ComponentModel.Composition;
using System.Linq;
using System.Threading;
using System.Threading.Tasks;
using System.Threading.Tasks.Dataflow;
using Microsoft.VisualStudio.LanguageServices.ProjectSystem;
using Microsoft.VisualStudio.Threading;

namespace Microsoft.VisualStudio.ProjectSystem.LanguageServices
{
    /// <summary>
    ///     Hosts a <see cref="IWorkspaceProjectContext"/> and handles the interaction between the project system and the language service.
    /// </summary>
    [Export(typeof(ILanguageServiceHost))]
    internal partial class LanguageServiceHost : OnceInitializedOnceDisposedAsync, ILanguageServiceHost
    {
        private readonly SemaphoreSlim _gate = new SemaphoreSlim(initialCount: 1);
        private readonly IUnconfiguredProjectCommonServices _commonServices;
        private readonly Lazy<IProjectContextProvider> _contextProvider;
        private readonly IProjectAsynchronousTasksService _tasksService;
        private readonly IActiveConfiguredProjectSubscriptionService _activeConfiguredProjectSubscriptionService;
        private readonly IActiveProjectConfigurationRefreshService _activeProjectConfigurationRefreshService;

        private readonly List<IDisposable> _evaluationSubscriptionLinks;
        private readonly List<IDisposable> _designTimeBuildSubscriptionLinks;
        private readonly HashSet<ProjectConfiguration> _projectConfigurationsWithSubscriptions;

        /// <summary>
        /// Current AggregateWorkspaceProjectContext - accesses to this field must be done with a lock on <see cref="_gate"/>.
        /// Note that at any given time, we can have only a single non-disposed aggregate project context.
        /// Otherwise, we can end up with an invalid state of multiple workspace project contexts for the same configured project.
        /// </summary>
        private AggregateWorkspaceProjectContext _currentAggregateProjectContext;

        /// <summary>
        /// Current TargetFramework for non-cross targeting project - accesses to this field must be done with a lock on <see cref="_gate"/>.
        /// </summary>
        private string _currentTargetFramework;

        [ImportingConstructor]
        public LanguageServiceHost(IUnconfiguredProjectCommonServices commonServices,
                                   Lazy<IProjectContextProvider> contextProvider,
                                   [Import(ExportContractNames.Scopes.UnconfiguredProject)]IProjectAsynchronousTasksService tasksService,
                                   IActiveConfiguredProjectSubscriptionService activeConfiguredProjectSubscriptionService,
                                   IActiveProjectConfigurationRefreshService activeProjectConfigurationRefreshService)
            : base(commonServices.ThreadingService.JoinableTaskContext)
        {
            Requires.NotNull(contextProvider, nameof(contextProvider));
            Requires.NotNull(tasksService, nameof(tasksService));
            Requires.NotNull(activeConfiguredProjectSubscriptionService, nameof(activeConfiguredProjectSubscriptionService));
            Requires.NotNull(activeProjectConfigurationRefreshService, nameof(activeProjectConfigurationRefreshService));

            _commonServices = commonServices;
            _contextProvider = contextProvider;
            _tasksService = tasksService;
            _activeConfiguredProjectSubscriptionService = activeConfiguredProjectSubscriptionService;
            _activeProjectConfigurationRefreshService = activeProjectConfigurationRefreshService;

            Handlers = new OrderPrecedenceImportCollection<ILanguageServiceRuleHandler>(projectCapabilityCheckProvider: commonServices.Project);
            _evaluationSubscriptionLinks = new List<IDisposable>();
            _designTimeBuildSubscriptionLinks = new List<IDisposable>();
            _projectConfigurationsWithSubscriptions = new HashSet<ProjectConfiguration>();
        }

        public object HostSpecificErrorReporter => _currentAggregateProjectContext?.HostSpecificErrorReporter;

        public IWorkspaceProjectContext ActiveProjectContext => _currentAggregateProjectContext?.ActiveProjectContext;

        public object HostSpecificEditAndContinueService => _currentAggregateProjectContext?.ENCProjectConfig;

        [ImportMany]
        public OrderPrecedenceImportCollection<ILanguageServiceRuleHandler> Handlers
        {
            get;
        }

        [ProjectAutoLoad(ProjectLoadCheckpoint.ProjectFactoryCompleted)]
        [AppliesTo(ProjectCapability.CSharpOrVisualBasicLanguageService)]
        private Task OnProjectFactoryCompletedAsync()
        {
            using (_tasksService.LoadedProject())
            {
                var watchedEvaluationRules = GetWatchedRules(RuleHandlerType.Evaluation);
                var watchedDesignTimeBuildRules = GetWatchedRules(RuleHandlerType.DesignTimeBuild);

                _designTimeBuildSubscriptionLinks.Add(_activeConfiguredProjectSubscriptionService.JointRuleSource.SourceBlock.LinkTo(
                  new ActionBlock<IProjectVersionedValue<IProjectSubscriptionUpdate>>(e => OnProjectChangedAsync(e, RuleHandlerType.DesignTimeBuild)),
                  ruleNames: watchedDesignTimeBuildRules.Union(watchedEvaluationRules), suppressVersionOnlyUpdates: true));

                _evaluationSubscriptionLinks.Add(_activeConfiguredProjectSubscriptionService.ProjectRuleSource.SourceBlock.LinkTo(
                    new ActionBlock<IProjectVersionedValue<IProjectSubscriptionUpdate>>(e => OnProjectChangedAsync(e, RuleHandlerType.Evaluation)),
                    ruleNames: watchedEvaluationRules, suppressVersionOnlyUpdates: true));

                _projectConfigurationsWithSubscriptions.Add(_commonServices.ActiveConfiguredProject.ProjectConfiguration);
            }

            return Task.CompletedTask;
        }

        protected async override Task InitializeCoreAsync(CancellationToken cancellationToken)
        {
            // Don't initialize if we're unloading
            _tasksService.UnloadCancellationToken.ThrowIfCancellationRequested();

            // Update project context and subscriptions.
            await UpdateProjectContextAndSubscriptionsAsync().ConfigureAwait(false);
        }

        private async Task OnProjectChangedAsync(IProjectVersionedValue<IProjectSubscriptionUpdate> e, RuleHandlerType handlerType)
        {
            if (IsDisposing || IsDisposed)
                return;

            await InitializeAsync().ConfigureAwait(false);

            await OnProjectChangedCoreAsync(e, handlerType).ConfigureAwait(false);
        }

        private async Task OnProjectChangedCoreAsync(IProjectVersionedValue<IProjectSubscriptionUpdate> e, RuleHandlerType handlerType)
        {
            await _tasksService.LoadedProjectAsync(async () =>
            {
                await HandleAsync(e, handlerType).ConfigureAwait(false);
            });

            // If "TargetFramework" or "TargetFrameworks" property has changed, we need to refresh the project context and subscriptions.
            if (HasTargetFrameworksChanged(e))
            {
                await UpdateProjectContextAndSubscriptionsAsync().ConfigureAwait(false);
            }
        }

        private async Task UpdateProjectContextAndSubscriptionsAsync()
        {
            var previousProjectContext = _currentAggregateProjectContext;
            var newProjectContext = await UpdateProjectContextAsync().ConfigureAwait(false);

            if (previousProjectContext != newProjectContext)
            {
                // Add subscriptions for the new configured projects in the new project context.
                await AddSubscriptionsAsync(newProjectContext).ConfigureAwait(false);
            }
        }

        private JoinableTask<T> ExecuteWithinLockAsync<T>(Func<Task<T>> task)
        {
            // We need to request the lock within a joinable task to ensure that if we are blocking the UI
            // thread (i.e. when CPS is draining critical tasks on the UI thread and is waiting on this task),
            // and the lock is already held by another task requesting UI thread access, we don't reach a deadlock.
            return JoinableFactory.RunAsync(async delegate
            {
                using (JoinableCollection.Join())
                using (await _gate.DisposableWaitAsync().ConfigureAwait(false))
                {
                    return await task().ConfigureAwait(false);
                }
            });
        }

        private JoinableTask ExecuteWithinLockAsync(Func<Task> task)
        {
            // We need to request the lock within a joinable task to ensure that if we are blocking the UI
            // thread (i.e. when CPS is draining critical tasks on the UI thread and is waiting on this task),
            // and the lock is already held by another task requesting UI thread access, we don't reach a deadlock.
            return JoinableFactory.RunAsync(async delegate
            {
                using (JoinableCollection.Join())
                using (await _gate.DisposableWaitAsync().ConfigureAwait(false))
                {
                    await task().ConfigureAwait(false);
                }
            });
        }

        /// <summary>
        /// Ensures that <see cref="_currentAggregateProjectContext"/> is updated for the latest target frameworks from the project properties
        /// and returns this value.
        /// </summary>
        private async Task<AggregateWorkspaceProjectContext> UpdateProjectContextAsync()
        {
            // Ensure that only single thread is attempting to create a project context.
            AggregateWorkspaceProjectContext previousContextToDispose = null;
            return await ExecuteWithinLockAsync(async () =>
            {
                string newTargetFramework = null;
                var projectProperties = await _commonServices.ActiveConfiguredProjectProperties.GetConfigurationGeneralPropertiesAsync().ConfigureAwait(false);

                // Check if we have already computed the project context.
                if (_currentAggregateProjectContext != null)
                {
                    // For non-cross targeting projects, we can use the current project context if the TargetFramework hasn't changed.
                    // For cross-targeting projects, we need to verify that the current project context matches latest frameworks targeted by the project.
                    // If not, we create a new one and dispose the current one.

                    if (!_currentAggregateProjectContext.IsCrossTargeting)
                    {
                        newTargetFramework = (string)await projectProperties.TargetFramework.GetValueAsync().ConfigureAwait(false);
                        if (StringComparers.PropertyValues.Equals(_currentTargetFramework, newTargetFramework))
                        {
                            return _currentAggregateProjectContext;
                        }

                        // Dispose the old workspace project context for the previous target framework.
                        await DisposeAggregateProjectContextAsync(_currentAggregateProjectContext).ConfigureAwait(false);
                    }
                    else
                    {
                        // Check if the current project context is up-to-date for the current active and known project configurations.
                        var activeProjectConfiguration = _commonServices.ActiveConfiguredProject.ProjectConfiguration;
                        var knownProjectConfigurations = await _commonServices.Project.Services.ProjectConfigurationsService.GetKnownProjectConfigurationsAsync().ConfigureAwait(false);
                        if (knownProjectConfigurations.All(c => c.IsCrossTargeting()) &&
                            _currentAggregateProjectContext.HasMatchingTargetFrameworks(activeProjectConfiguration, knownProjectConfigurations))
                        {
                            return _currentAggregateProjectContext;
                        }

                        previousContextToDispose = _currentAggregateProjectContext;
                    }
                }
                else
                {
                    newTargetFramework = (string)await projectProperties.TargetFramework.GetValueAsync().ConfigureAwait(false);
                }

                // Force refresh the CPS active project configuration (needs UI thread).
                await _commonServices.ThreadingService.SwitchToUIThread();
                await _activeProjectConfigurationRefreshService.RefreshActiveProjectConfigurationAsync().ConfigureAwait(false);

                // Create new project context.
                _currentAggregateProjectContext = await _contextProvider.Value.CreateProjectContextAsync().ConfigureAwait(false);
                _currentTargetFramework = newTargetFramework;

                // Dispose the old project context, if one exists.
                if (previousContextToDispose != null)
                {
                    await DisposeAggregateProjectContextAsync(previousContextToDispose).ConfigureAwait(false);
                }

                return _currentAggregateProjectContext;
            });
        }

<<<<<<< HEAD
        private async Task AddSubscriptionsAsync(AggregateWorkspaceProjectContext newProjectContext)
=======
        private async Task DisposeAggregateProjectContextAsync(AggregateWorkspaceProjectContext projectContext)
        {
            await _contextProvider.Value.ReleaseProjectContextAsync(projectContext).ConfigureAwait(false);

            foreach (var innerContext in projectContext.DisposedInnerProjectContexts)
            {
                foreach (var handler in Handlers)
                {
                    await handler.Value.OnContextReleasedAsync(innerContext).ConfigureAwait(false);
                }
            }
        }

        private void AddSubscriptions(AggregateWorkspaceProjectContext newProjectContext)
>>>>>>> b9d9e8c0
        {
            Requires.NotNull(newProjectContext, nameof(newProjectContext));

            await _commonServices.ThreadingService.SwitchToUIThread();

            using (_tasksService.LoadedProject())
            {
                var watchedEvaluationRules = GetWatchedRules(RuleHandlerType.Evaluation);
                var watchedDesignTimeBuildRules = GetWatchedRules(RuleHandlerType.DesignTimeBuild);

                foreach (var configuredProject in newProjectContext.InnerConfiguredProjects)
                {
                    if (_projectConfigurationsWithSubscriptions.Contains(configuredProject.ProjectConfiguration))
                    {
                        continue;
                    }

                    _designTimeBuildSubscriptionLinks.Add(configuredProject.Services.ProjectSubscription.JointRuleSource.SourceBlock.LinkTo(
                        new ActionBlock<IProjectVersionedValue<IProjectSubscriptionUpdate>>(e => OnProjectChangedCoreAsync(e, RuleHandlerType.DesignTimeBuild)),
                        ruleNames: watchedDesignTimeBuildRules.Union(watchedEvaluationRules), suppressVersionOnlyUpdates: true));

                    _evaluationSubscriptionLinks.Add(configuredProject.Services.ProjectSubscription.ProjectRuleSource.SourceBlock.LinkTo(
                        new ActionBlock<IProjectVersionedValue<IProjectSubscriptionUpdate>>(e => OnProjectChangedCoreAsync(e, RuleHandlerType.Evaluation)),
                        ruleNames: watchedEvaluationRules, suppressVersionOnlyUpdates: true));

                    _projectConfigurationsWithSubscriptions.Add(configuredProject.ProjectConfiguration);
                }
            }
        }

        private async Task HandleAsync(IProjectVersionedValue<IProjectSubscriptionUpdate> update, RuleHandlerType handlerType)
        {
            var handlers = Handlers.Select(h => h.Value)
                                   .Where(h => h.HandlerType == handlerType);

            // We need to process the update within a lock to ensure that we do not release this context during processing.
            // TODO: Enable concurrent execution of updates themeselves, i.e. two separate invocations of HandleAsync
            //       should be able to run concurrently. 
            await ExecuteWithinLockAsync(async () =>
            {
                // TODO: https://github.com/dotnet/roslyn-project-system/issues/353
                await _commonServices.ThreadingService.SwitchToUIThread();

                // Get the inner workspace project context to update for this change.
                var projectContextToUpdate = _currentAggregateProjectContext.GetInnerProjectContext(update.Value.ProjectConfiguration, out bool isActiveContext);
                if (projectContextToUpdate == null)
                {
                    return;
                }

                // Broken design time builds sometimes cause updates with no project changes and sometimes cause updates with a project change that has no difference.
                // We handle the former case here, and the latter case is handled in the CommandLineItemHandler.
                if (update.Value.ProjectChanges.Count == 0)
                {
                    if (handlerType == RuleHandlerType.DesignTimeBuild)
                    {
                        projectContextToUpdate.LastDesignTimeBuildSucceeded = false;
                    }

                    return;
                }

                foreach (var handler in handlers)
                {
                    IProjectChangeDescription projectChange = update.Value.ProjectChanges[handler.RuleName];
                    if (handler.ReceiveUpdatesWithEmptyProjectChange || projectChange.Difference.AnyChanges)
                    {
                        await handler.HandleAsync(update, projectChange, projectContextToUpdate, isActiveContext).ConfigureAwait(true);
                    }
                }
            });
        }

        private IEnumerable<string> GetWatchedRules(RuleHandlerType handlerType)
        {
            return Handlers.Where(h => h.Value.HandlerType == handlerType)
                           .Select(h => h.Value.RuleName)
                           .Distinct(StringComparers.RuleNames)
                           .ToArray();
        }

        private bool HasTargetFrameworksChanged(IProjectVersionedValue<IProjectSubscriptionUpdate> e)
        {
            return e.Value.ProjectChanges.TryGetValue(ConfigurationGeneral.SchemaName, out IProjectChangeDescription projectChange) &&
                (projectChange.Difference.ChangedProperties.Contains(ConfigurationGeneral.TargetFrameworkProperty) ||
                 projectChange.Difference.ChangedProperties.Contains(ConfigurationGeneral.TargetFrameworksProperty));
        }

        protected override async Task DisposeCoreAsync(bool initialized)
        {
            if (initialized)
            {
                DisposeAndClearSubscriptions();

                await ExecuteWithinLockAsync(async () =>
                {
                    if (_currentAggregateProjectContext != null)
                    {
                        await _contextProvider.Value.ReleaseProjectContextAsync(_currentAggregateProjectContext).ConfigureAwait(false);
                    }
                });
            }
        }

        private void DisposeAndClearSubscriptions()
        {
            foreach (var link in _evaluationSubscriptionLinks.Concat(_designTimeBuildSubscriptionLinks))
            {
                link.Dispose();
            }

            _evaluationSubscriptionLinks.Clear();
            _designTimeBuildSubscriptionLinks.Clear();
            _projectConfigurationsWithSubscriptions.Clear();
        }
    }
}<|MERGE_RESOLUTION|>--- conflicted
+++ resolved
@@ -244,24 +244,20 @@
             });
         }
 
-<<<<<<< HEAD
+        private async Task DisposeAggregateProjectContextAsync(AggregateWorkspaceProjectContext projectContext)
+        {
+            await _contextProvider.Value.ReleaseProjectContextAsync(projectContext).ConfigureAwait(false);
+
+            foreach (var innerContext in projectContext.DisposedInnerProjectContexts)
+            {
+                foreach (var handler in Handlers)
+                {
+                    await handler.Value.OnContextReleasedAsync(innerContext).ConfigureAwait(false);
+                }
+            }
+        }
+
         private async Task AddSubscriptionsAsync(AggregateWorkspaceProjectContext newProjectContext)
-=======
-        private async Task DisposeAggregateProjectContextAsync(AggregateWorkspaceProjectContext projectContext)
-        {
-            await _contextProvider.Value.ReleaseProjectContextAsync(projectContext).ConfigureAwait(false);
-
-            foreach (var innerContext in projectContext.DisposedInnerProjectContexts)
-            {
-                foreach (var handler in Handlers)
-                {
-                    await handler.Value.OnContextReleasedAsync(innerContext).ConfigureAwait(false);
-                }
-            }
-        }
-
-        private void AddSubscriptions(AggregateWorkspaceProjectContext newProjectContext)
->>>>>>> b9d9e8c0
         {
             Requires.NotNull(newProjectContext, nameof(newProjectContext));
 
