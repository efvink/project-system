﻿<?xml version="1.0" encoding="utf-8"?>
<Project ToolsVersion="14.0" DefaultTargets="Build" xmlns="http://schemas.microsoft.com/developer/msbuild/2003">
  <Import Project="..\..\build\Targets\VSL.Settings.targets" />
  <PropertyGroup>
    <Configuration Condition=" '$(Configuration)' == '' ">Debug</Configuration>
    <Platform Condition=" '$(Platform)' == '' ">AnyCPU</Platform>
    <ProjectGuid>{1C5666EA-24A4-4EC2-B8FB-FAEDF6B14697}</ProjectGuid>
    <OutputType>Library</OutputType>
    <AppDesignerFolder>Properties</AppDesignerFolder>
    <RootNamespace>Microsoft.VisualStudio</RootNamespace>
    <AssemblyName>Microsoft.VisualStudio.ProjectSystem.Managed.VS</AssemblyName>
    <TargetFrameworkVersion>v4.6</TargetFrameworkVersion>
    <SignAssembly>true</SignAssembly>
    <GeneratePkgDefFile>true</GeneratePkgDefFile>
    <ImportVSSDKTargets>true</ImportVSSDKTargets>
    <CreateVsixContainer>false</CreateVsixContainer>
    <DeployExtension>false</DeployExtension>
    <UseCommonOutputDirectory>true</UseCommonOutputDirectory>
    <ProjectSystemLayer>VisualStudio</ProjectSystemLayer>
  </PropertyGroup>
  <ItemGroup>
    <InternalsVisibleTo Include="Microsoft.VisualStudio.ProjectSystem.CSharp.VS" />
    <InternalsVisibleTo Include="Microsoft.VisualStudio.ProjectSystem.VisualBasic.VS" />
    <InternalsVisibleToTest Include="Microsoft.VisualStudio.ProjectSystem.Managed.VS.UnitTests" />
    <InternalsVisibleToTest Include="Microsoft.VisualStudio.ProjectSystem.CSharp.VS.UnitTests" />
    <InternalsVisibleToTest Include="Microsoft.VisualStudio.ProjectSystem.VisualBasic.VS.UnitTests" />
    <InternalsVisibleToMoq Include="DynamicProxyGenAssembly2" />
  </ItemGroup>
  <ItemGroup>
    <Folder Include="Properties\" />
  </ItemGroup>
  <ItemGroup>
    <Compile Include="GlobalSuppressions.cs" />
    <Compile Include="Input\CommandGroup.cs" />
    <Compile Include="Input\UIHierarchyWindowCommandId.cs" />
    <Compile Include="Input\VisualStudioStandard97CommandId.cs" />
    <Compile Include="ProjectSystem\VS\NuGet\VsItemList.cs" />
    <Compile Include="ProjectSystem\VS\NuGet\ProjectRestoreInfo.cs" />
    <Compile Include="ProjectSystem\VS\NuGet\ProjectRestoreInfoBuilder.cs" />
    <Compile Include="ProjectSystem\VS\Debug\ConsoleDebugTargetsProvider.cs" />
    <Compile Include="ProjectSystem\VS\Debug\ErrorProfileDebugTargetsProvider.cs" />
    <Compile Include="ProjectSystem\VS\LanguageServices\ConfiguredProjectHostObject.cs" />
    <Compile Include="ProjectSystem\VS\LanguageServices\UnconfiguredProjectHostObject.cs" />
    <Compile Include="ProjectSystem\VS\LanguageServices\AbstractHostObject.cs" />
    <Compile Include="ProjectSystem\VS\LanguageServices\ProjectHostProvider.cs" />
    <Compile Include="ProjectSystem\VS\Generators\ClassRegistrationAttribute.cs" />
    <Compile Include="ProjectSystem\VS\DteServices.cs" />
    <Compile Include="ProjectSystem\VS\Editor\LoadedProjectFileEditorFactory.cs" />
    <Compile Include="ProjectSystem\VS\Editor\XmlEditorWrapper.cs" />
    <Compile Include="ProjectSystem\VS\IDteServices.cs" />
    <Compile Include="ProjectSystem\VS\Editor\IVsTextBufferProviderProjectAggregator.cs" />
    <Compile Include="ProjectSystem\VS\LanguageServices\ProjectContextCodeModelProvider.cs" />
    <Compile Include="ProjectSystem\VS\Input\Commands\AbstractEditProjectFileCommand.cs" />
    <Compile Include="ProjectSystem\VS\LanguageServices\VsContainedLanguageComponentsFactoryBase.cs" />
    <Compile Include="ProjectSystem\VS\LanguageServices\IVsContainedLanguageComponentsFactory.cs" />
    <Compile Include="Packaging\ManagedProjectSystemPackage.cs" />
    <Compile Include="ProjectSystem\VS\Debug\DebugProfileDebugTargetGenerator.cs" />
    <Compile Include="ProjectSystem\VS\Debug\DebugProfileEnumValuesGenerator.cs" />
    <Compile Include="ProjectSystem\VS\Debug\IDebugProfileLaunchTargetsProvider.cs" />
    <Compile Include="ProjectSystem\VS\Debug\ProjectDebuggerProvider.cs" />
    <Compile Include="ProjectSystem\VS\Debug\StartupProjectRegistrar.cs" />
    <Compile Include="ProjectSystem\VS\Generators\GeneratorExtensionRegistrationAttribute.cs" />
    <Compile Include="ProjectSystem\VS\Generators\RemoteCodeGeneratorRegistrationAttribute.cs" />
    <Compile Include="ProjectSystem\VS\Extensibility\ProjectExportProvider.cs" />
    <Compile Include="ProjectSystem\VS\Extensibility\IProjectExportProvider.cs" />
    <Compile Include="ProjectSystem\VS\Generators\SingleFileGenerators.cs" />
    <Compile Include="ProjectSystem\VS\Input\Commands\AbstractAddClassProjectCommand.cs" />
    <Compile Include="ProjectSystem\VS\Input\Commands\AddClassProjectCSharpCommand.cs" />
    <Compile Include="ProjectSystem\VS\Input\Commands\AddClassProjectVBCommand.cs" />
    <Compile Include="ProjectSystem\VS\PropertyPages\DebugPageControl.xaml.cs">
      <DependentUpon>DebugPageControl.xaml</DependentUpon>
    </Compile>
    <Compile Include="ProjectSystem\VS\PropertyPages\DebugPageViewModel.cs" />
    <Compile Include="ProjectSystem\VS\PropertyPages\DebugPropertyPage.cs" />
    <Compile Include="ProjectSystem\VS\PropertyPages\EnvironmentGridTemplateColumn.cs" />
    <Compile Include="ProjectSystem\VS\PropertyPages\GetProfileNameDialog.xaml.cs">
      <DependentUpon>GetProfileNameDialog.xaml</DependentUpon>
    </Compile>
    <Compile Include="ProjectSystem\VS\PropertyPages\IPageMetadata.cs" />
    <Compile Include="ProjectSystem\VS\PropertyPages\PropertyPage.cs">
      <SubType>UserControl</SubType>
    </Compile>
    <Compile Include="ProjectSystem\VS\PropertyPages\PropertyPage.Designer.cs">
      <DependentUpon>PropertyPage.cs</DependentUpon>
    </Compile>
    <Compile Include="ProjectSystem\VS\PropertyPages\PropertyPageControl.cs" />
    <Compile Include="ProjectSystem\VS\PropertyPages\PropertyPageElementHost.cs" />
    <Compile Include="ProjectSystem\VS\PropertyPages\PropertyPageResources.Designer.cs">
      <AutoGen>True</AutoGen>
      <DesignTime>True</DesignTime>
      <DependentUpon>PropertyPageResources.resx</DependentUpon>
    </Compile>
    <Compile Include="ProjectSystem\VS\PropertyPages\PropertyPageViewModel.cs" />
    <Compile Include="ProjectSystem\VS\PropertyPages\WatermarkTextBox.cs" />
    <Compile Include="ProjectSystem\VS\PropertyPages\WpfBasedPropertyPage.cs">
      <SubType>UserControl</SubType>
    </Compile>
    <Compile Include="ProjectSystem\VS\PropertyPages\WpfBasedPropertyPage.Designer.cs">
      <DependentUpon>WpfBasedPropertyPage.cs</DependentUpon>
    </Compile>
    <Compile Include="ProjectSystem\VS\NuGet\NuGetRestorer.cs" />
    <Compile Include="ProjectSystem\VS\Reload\IProjectReloadManager.cs" />
    <Compile Include="ProjectSystem\VS\Reload\ProjectReloadManager.cs" />
    <Compile Include="ProjectSystem\VS\IOptionsSettings.cs" />
    <Compile Include="ProjectSystem\VS\IPhysicalProjectTreeExtensions.cs" />
    <Compile Include="ProjectSystem\VS\IProjectTreeExtensions.cs" />
    <Compile Include="ProjectSystem\VS\IRoslynServices.cs" />
    <Compile Include="ProjectSystem\VS\IUserNotificationServices.cs" />
    <Compile Include="ProjectSystem\VS\OptionsSettings.cs" />
    <Compile Include="ProjectSystem\VS\ProjectLockFileWatcher.cs" />
    <Compile Include="ProjectSystem\VS\Properties\InterceptedProjectProperties\TargetFrameworkMonikerValueProvider.cs" />
    <Compile Include="ProjectSystem\VS\Properties\SourceFilePropertiesProvider.cs" />
    <Compile Include="ProjectSystem\VS\Reload\IReloadableProject.cs" />
    <Compile Include="ProjectSystem\VS\Reload\ProjectReloadResult.cs" />
    <Compile Include="ProjectSystem\VS\Reload\ReloadableProject.cs" />
    <Compile Include="ProjectSystem\VS\Renamer.cs" />
    <Compile Include="ProjectSystem\VS\Build\LanguageServiceErrorListProvider.ErrorListDetails.cs" />
    <Compile Include="ProjectSystem\VS\FileRenameTracker.cs" />
    <Compile Include="ProjectSystem\VS\Input\Commands\OpenProjectDesignerCommand.cs" />
    <Compile Include="ProjectSystem\VS\Input\Commands\AbstractOpenProjectDesignerCommand.cs" />
    <Compile Include="ProjectSystem\VS\Input\Commands\OpenProjectDesignerOnDefaultActionCommand.cs" />
    <Compile Include="ProjectSystem\VS\Build\LanguageServiceErrorListProvider.cs" />
    <Compile Include="ProjectSystem\VS\IServiceProviderExtensions.cs" />
    <Compile Include="ProjectSystem\VS\Properties\ProjectDesignerPageMetadata.cs" />
    <Compile Include="ProjectSystem\VS\IUnconfiguredProjectVsServices.cs" />
    <Compile Include="ProjectSystem\VS\Rename\AbstractRenameStrategy.cs" />
    <Compile Include="ProjectSystem\VS\Rename\IRenameStrategy.cs" />
    <Compile Include="ProjectSystem\VS\Rename\SimpleRenameStrategy.cs" />
    <Compile Include="ProjectSystem\VS\RoslynServices.cs" />
    <Compile Include="ProjectSystem\VS\Tree\Dependencies\AnalyzerDependenciesSubTreeProvider.cs" />
    <Compile Include="ProjectSystem\VS\Tree\Dependencies\AnalyzerDependencyNode.cs" />
    <Compile Include="ProjectSystem\VS\Tree\Dependencies\PackageAnalyzerAssemblyDependencyNode.cs" />
    <Compile Include="ProjectSystem\VS\UI\DialogServices.cs" />
    <Compile Include="ProjectSystem\VS\UI\IDialogServices.cs" />
    <Compile Include="ProjectSystem\VS\UI\MultiChoiceMsgBox.Xaml.cs">
      <DependentUpon>MultiChoiceMsgBox.xaml</DependentUpon>
    </Compile>
    <Compile Include="ProjectSystem\VS\UI\MultiChoiceMsgBoxResult.cs" />
    <Compile Include="ProjectSystem\VS\UI\MultiChoiceMsgBoxViewModel.cs" />
    <Compile Include="ProjectSystem\VS\UI\RelayCommand.cs" />
    <Compile Include="ProjectSystem\VS\Tree\Dependencies\AssemblyDependenciesSubTreeProvider.cs" />
    <Compile Include="ProjectSystem\VS\Tree\Dependencies\AssemblyDependencyNode.cs" />
    <Compile Include="ProjectSystem\VS\Tree\Dependencies\DependencyNodeId.cs" />
    <Compile Include="ProjectSystem\VS\Tree\Dependencies\PackageFrameworkAssembliesDependencyNode.cs" />
    <Compile Include="ProjectSystem\VS\Tree\Dependencies\PackageAssemblyDependencyNode.cs" />
    <Compile Include="ProjectSystem\VS\Tree\Dependencies\PackageUnknownDependencyNode.cs" />
    <Compile Include="ProjectSystem\VS\Tree\Dependencies\SdkDependencyNode.cs" />
    <Compile Include="ProjectSystem\VS\Tree\Dependencies\SdkDependenciesSubTreeProvider.cs" />
    <Compile Include="ProjectSystem\VS\Tree\Dependencies\DependenciesProjectTreeProvider.cs" />
    <Compile Include="ProjectSystem\VS\Tree\Dependencies\IEnumerableExtensions.cs" />
    <Compile Include="ProjectSystem\VS\Tree\Dependencies\PackageDependencyNode.cs" />
    <Compile Include="ProjectSystem\VS\Tree\Dependencies\ComDependenciesSubTreeProvider.cs" />
    <Compile Include="ProjectSystem\VS\Tree\Dependencies\ComDependencyNode.cs" />
    <Compile Include="ProjectSystem\VS\Tree\Dependencies\SharedProjectDependencyNode.cs" />
    <Compile Include="ProjectSystem\VS\Tree\Dependencies\SubTreeRootDependencyNode.cs" />
    <Compile Include="ProjectSystem\VS\Tree\Dependencies\ProjectDependencyNode.cs" />
    <Compile Include="ProjectSystem\VS\Tree\Dependencies\DependencyNode.cs" />
    <Compile Include="ProjectSystem\VS\Tree\Dependencies\DependenciesChange.cs" />
    <Compile Include="ProjectSystem\VS\Tree\Dependencies\IDependenciesChangeDiff.cs" />
    <Compile Include="ProjectSystem\VS\Tree\Dependencies\IDependencyNode.cs" />
    <Compile Include="ProjectSystem\VS\Tree\Dependencies\ProjectDependenciesSubTreeProvider.cs" />
    <Compile Include="ProjectSystem\VS\Tree\Dependencies\DependenciesSubTreeProviderBase.cs" />
    <Compile Include="ProjectSystem\VS\Tree\Dependencies\DependenciesGraphProvider.cs" />
    <Compile Include="ProjectSystem\VS\Tree\Dependencies\DependenciesGraphProjectContextProvider.cs" />
    <Compile Include="ProjectSystem\VS\Tree\Dependencies\IDependenciesGraphProjectContextProvider.cs" />
    <Compile Include="ProjectSystem\VS\Tree\Dependencies\IDependenciesGraphProjectContext.cs" />
    <Compile Include="ProjectSystem\VS\Tree\Dependencies\NuGetDependenciesSubTreeProvider.cs" />
    <Compile Include="ProjectSystem\VS\Tree\Dependencies\DependenciesGraphSchema.cs" />
    <Compile Include="ProjectSystem\VS\Tree\Dependencies\IProjectDependenciesSubTreeProvider.cs" />
    <Compile Include="ProjectSystem\VS\UserNotificationServices.cs" />
    <Compile Include="ProjectSystem\VS\CreateFileFromTemplateService.cs" />
    <Compile Include="ProjectSystem\VS\UnconfiguredProjectVsServices.cs" />
    <Compile Include="ProjectSystem\VS\Properties\ProjectDesignerService.cs" />
    <Compile Include="ProjectSystem\VS\Utilities\Converters.cs" />
    <Compile Include="ProjectSystem\VS\Utilities\DelegateCommand.cs" />
    <Compile Include="ProjectSystem\VS\Utilities\EnumMatchToBooleanConverter.cs" />
    <Compile Include="ProjectSystem\VS\Utilities\FocusAttacher.cs" />
    <Compile Include="ProjectSystem\VS\Utilities\NameValuePair.cs" />
    <Compile Include="ProjectSystem\VS\Utilities\ObservableList.cs" />
    <Compile Include="ProjectSystem\VS\Utilities\ObservableListExtensions.cs" />
    <Compile Include="ProjectSystem\VS\Utilities\UnitTestHelper.cs" />
    <Compile Include="ProjectSystem\VS\Utilities\UIThreadHelper.cs" />
    <Compile Include="ProjectSystem\VS\Utilities\WpfHelper.cs" />
    <Compile Include="ProjectSystem\VS\NuGet\ReferenceItem.cs" />
    <Compile Include="ProjectSystem\VS\NuGet\ReferenceItems.cs" />
    <Compile Include="ProjectSystem\VS\NuGet\ReferenceProperties.cs" />
    <Compile Include="ProjectSystem\VS\NuGet\ReferenceProperty.cs" />
    <Compile Include="ProjectSystem\VS\NuGet\TargetFrameworkInfo.cs" />
    <Compile Include="ProjectSystem\VS\NuGet\TargetFrameworks.cs" />
    <Compile Include="Shell\HierarchyId.cs" />
    <Compile Include="Shell\Interop\VsProjectExtensions.cs" />
    <Compile Include="Shell\Interop\VsHierarchyExtensions.cs" />
    <Compile Include="Threading\Tasks\VsTaskScheduler.cs" />
    <Compile Include="VSResources.Designer.cs">
      <AutoGen>True</AutoGen>
      <DesignTime>True</DesignTime>
      <DependentUpon>VSResources.resx</DependentUpon>
    </Compile>
  </ItemGroup>
  <ItemGroup>
    <ProjectReference Include="..\Dependencies\VisualStudio\VisualStudio.csproj">
      <Project>{8da861d8-0cce-4334-b6c0-01a846c881ec}</Project>
      <Name>VisualStudio</Name>
    </ProjectReference>
    <ProjectReference Include="..\Microsoft.VisualStudio.ProjectSystem.Managed\Microsoft.VisualStudio.ProjectSystem.Managed.csproj">
      <Project>{6c6a41ce-72c5-4d77-8208-d01693f9bc88}</Project>
      <Name>Microsoft.VisualStudio.ProjectSystem.Managed</Name>
    </ProjectReference>
  </ItemGroup>
  <ItemGroup>
    <None Include="project.json" />
  </ItemGroup>
  <ItemGroup>
    <EmbeddedResource Include="ProjectSystem\VS\PropertyPages\PropertyPageResources.resx">
      <Generator>ResXFileCodeGenerator</Generator>
      <LastGenOutput>PropertyPageResources.Designer.cs</LastGenOutput>
    </EmbeddedResource>
    <EmbeddedResource Include="VSResources.resx">
      <Generator>ResXFileCodeGenerator</Generator>
      <LastGenOutput>VSResources.Designer.cs</LastGenOutput>
      <SubType>Designer</SubType>
      <MergeWithCTO>true</MergeWithCTO>
    </EmbeddedResource>
  </ItemGroup>
  <ItemGroup>
    <Page Include="ProjectSystem\VS\PropertyPages\DebugPageControl.xaml">
      <SubType>Designer</SubType>
      <Generator>MSBuild:Compile</Generator>
    </Page>
    <Page Include="ProjectSystem\VS\PropertyPages\GetProfileNameDialog.xaml">
      <Generator>MSBuild:Compile</Generator>
      <SubType>Designer</SubType>
    </Page>
    <Page Include="ProjectSystem\VS\PropertyPages\WatermarkStyle.xaml">
      <Generator>MSBuild:Compile</Generator>
      <SubType>Designer</SubType>
    </Page>
    <Page Include="ProjectSystem\VS\UI\MultiChoiceMsgBox.xaml">
      <Generator>MSBuild:Compile</Generator>
      <SubType>Designer</SubType>
    </Page>
  </ItemGroup>
  <ItemGroup>
    <Reference Include="PresentationCore" />
    <Reference Include="PresentationFramework" />
<<<<<<< HEAD
=======
    <Reference Include="System.Drawing" />
>>>>>>> 6bdbf92b
    <Reference Include="System.Windows.Forms" />
    <Reference Include="WindowsBase" />
    <Reference Include="WindowsFormsIntegration" />
  </ItemGroup>
  <ItemGroup>
    <Resource Include="warning.ico" />
  </ItemGroup>
  <ItemGroup>
    <VSCTCompile Include="Menus.vsct">
      <ResourceName>Menus.ctmenu</ResourceName>
      <SubType>Designer</SubType>
    </VSCTCompile>
  </ItemGroup>
  <Import Project="..\..\build\Targets\VSL.Imports.targets" />
</Project><|MERGE_RESOLUTION|>--- conflicted
+++ resolved
@@ -34,6 +34,8 @@
     <Compile Include="Input\CommandGroup.cs" />
     <Compile Include="Input\UIHierarchyWindowCommandId.cs" />
     <Compile Include="Input\VisualStudioStandard97CommandId.cs" />
+    <Compile Include="ProjectSystem\VS\Editor\XmlEditorWrapper.Delegation.cs" />
+    <Compile Include="ProjectSystem\VS\Editor\XmlEditorWrapper.IOleCommandTarget.cs" />
     <Compile Include="ProjectSystem\VS\NuGet\VsItemList.cs" />
     <Compile Include="ProjectSystem\VS\NuGet\ProjectRestoreInfo.cs" />
     <Compile Include="ProjectSystem\VS\NuGet\ProjectRestoreInfoBuilder.cs" />
@@ -46,7 +48,6 @@
     <Compile Include="ProjectSystem\VS\Generators\ClassRegistrationAttribute.cs" />
     <Compile Include="ProjectSystem\VS\DteServices.cs" />
     <Compile Include="ProjectSystem\VS\Editor\LoadedProjectFileEditorFactory.cs" />
-    <Compile Include="ProjectSystem\VS\Editor\XmlEditorWrapper.cs" />
     <Compile Include="ProjectSystem\VS\IDteServices.cs" />
     <Compile Include="ProjectSystem\VS\Editor\IVsTextBufferProviderProjectAggregator.cs" />
     <Compile Include="ProjectSystem\VS\LanguageServices\ProjectContextCodeModelProvider.cs" />
@@ -243,10 +244,7 @@
   <ItemGroup>
     <Reference Include="PresentationCore" />
     <Reference Include="PresentationFramework" />
-<<<<<<< HEAD
-=======
     <Reference Include="System.Drawing" />
->>>>>>> 6bdbf92b
     <Reference Include="System.Windows.Forms" />
     <Reference Include="WindowsBase" />
     <Reference Include="WindowsFormsIntegration" />
