﻿// Copyright (c) Microsoft.  All Rights Reserved.  Licensed under the Apache License, Version 2.0.  See License.txt in the project root for license information.
using System;
using System.Collections.Generic;
using System.Drawing;
using System.Runtime.InteropServices;
using System.Threading.Tasks;
using System.Windows.Forms;
using Microsoft.VisualStudio.ComponentModelHost;
using Microsoft.VisualStudio.OLE.Interop;
using Microsoft.VisualStudio.ProjectSystem.Properties;
using Microsoft.VisualStudio.ProjectSystem.VS.Extensibility;
using Microsoft.VisualStudio.Shell.Interop;

namespace Microsoft.VisualStudio.ProjectSystem.VS.PropertyPages
{
    public abstract partial class PropertyPage : UserControl,
       IPropertyPage,
       IVsDebuggerEvents
    {
        private IPropertyPageSite _site = null;
        private bool _isDirty = false;
        private bool _ignoreEvents = false;
        private bool _useJoinableTaskFactory = true;
        private IVsDebugger _debugger;
        private uint _debuggerCookie;
<<<<<<< HEAD
        private bool isActivated = false;
=======
        internal IProjectThreadingService _threadHandling;
>>>>>>> eba91c9a

        // WIN32 Constants
        private const int
            WM_KEYFIRST = 0x0100,
            WM_KEYLAST = 0x0108,
            WM_MOUSEFIRST = 0x0200,
            WM_MOUSELAST = 0x020A,
            SW_HIDE = 0;

        internal static class NativeMethods
        {
            public const int
                S_OK = 0x00000000;
        }

        protected abstract string PropertyPageName { get; }

        internal PropertyPage()
        {
            AutoScroll = false;
        }

        // For unit testing
        internal PropertyPage(bool useJoinableTaskFactory)
        {
            _useJoinableTaskFactory = useJoinableTaskFactory;
        }

        internal UnconfiguredProject UnconfiguredProject { get; set; }
        
        
        ///--------------------------------------------------------------------------------------------
        /// <summary>
        /// Property. Gets or sets whether the page is dirty. Dirty status is pushed to owner property sheet
        /// </summary>
        ///--------------------------------------------------------------------------------------------
        protected bool IsDirty
        {
            get { return _isDirty; }
            set
            {
                // Only process real changes
                if (value != _isDirty && !_ignoreEvents)
                {
                    _isDirty = value;
                    // If dirty, this causes Apply to be called
                    if (_site != null)
                        _site.OnStatusChange((uint)(_isDirty ? PROPPAGESTATUS.PROPPAGESTATUS_DIRTY : PROPPAGESTATUS.PROPPAGESTATUS_CLEAN));
                }
            }
        }

        public List<IVsBrowseObjectContext> ContextObjects { get; private set; }

        /// <summary>
        /// Helper to wait on async tasks
        /// </summary>
        private T WaitForAsync<T>(Func<Task<T>> asyncFunc)
        {
            return _threadHandling.ExecuteSynchronously<T>(asyncFunc);
        }

        /// <summary>
        /// Helper to wait on async tasks
        /// </summary>
        private void WaitForAsync(Func<Task> asyncFunc)
        {
            _threadHandling.ExecuteSynchronously(asyncFunc);
        }

        ///--------------------------------------------------------------------------------------------
        /// <summary>
        /// IPropertyPage
        /// This is called before our form is shown but after SetObjects is called.
        /// This is the place from which the form can populate itself using the information available
        /// in CPS.
        /// </summary>
        ///--------------------------------------------------------------------------------------------
        public void Activate(IntPtr hWndParent, RECT[] pRect, int bModal)
        {
            AdviseDebugger();
            SuspendLayout();
            // Initialization can cause some events to be fired when we change some values
            // so we use this flag (_ignoreEvents) to notify IsDirty to ignore
            // any changes that happen during initialization
            Win32Methods.SetParent(Handle, hWndParent);
            ResumeLayout();
            isActivated = true;

        }

        ///--------------------------------------------------------------------------------------------
        /// <summary>
        /// IPropertyPage
        /// This is where the information entered in the form should be saved in CPS
        /// </summary>
        ///--------------------------------------------------------------------------------------------
        public int Apply()
        {
            return WaitForAsync<int>(OnApply);
        }

        ///--------------------------------------------------------------------------------------------
        /// <summary>
        /// IPropertyPage
        /// Called when the page is deactivated
        /// </summary>
        ///--------------------------------------------------------------------------------------------
        public void Deactivate()
        {
            if (isActivated)
            {
                WaitForAsync(OnDeactivate);
                UnadviseDebugger();
            }

            isActivated = false;
            Dispose(true);
        }

        ///--------------------------------------------------------------------------------------------
        /// <summary>
        /// IPropertyPage
        /// Returns a stuct describing our property page
        /// </summary>
        ///--------------------------------------------------------------------------------------------
        public void GetPageInfo(PROPPAGEINFO[] pPageInfo)
        {
            PROPPAGEINFO info = new PROPPAGEINFO();

            info.cb = (uint)Marshal.SizeOf(typeof(PROPPAGEINFO));
            info.dwHelpContext = 0;
            info.pszDocString = null;
            info.pszHelpFile = null;
            info.pszTitle = PropertyPageName;
            // set the size to 0 so the host doesn't use scroll bars
            // we want to do that within our own container.
            info.SIZE.cx = 0;
            info.SIZE.cy = 0;
            if (pPageInfo != null && pPageInfo.Length > 0)
                pPageInfo[0] = info;
        }

        ///--------------------------------------------------------------------------------------------
        /// <summary>
        /// IPropertyPage
        /// Returns the help context
        /// </summary>
        ///--------------------------------------------------------------------------------------------
        public void Help(string pszHelpDir)
        {
            return;
        }

        
        public int IsPageDirty()
        {
            if (IsDirty)
                return VSConstants.S_OK;
            return VSConstants.S_FALSE;
        }

        ///--------------------------------------------------------------------------------------------
        /// <summary>
        /// IPropertyPage
        ///  Called when the page is moved or sized
        /// </summary>
        ///--------------------------------------------------------------------------------------------
        public new void Move(Microsoft.VisualStudio.OLE.Interop.RECT[] pRect)
        {
            if (pRect == null || pRect.Length <= 0)
                throw new ArgumentNullException("pRect");

            Microsoft.VisualStudio.OLE.Interop.RECT r = pRect[0];

            Location = new Point(r.left, r.top);
            Size = new Size(r.right - r.left, r.bottom - r.top);
        }

        ///--------------------------------------------------------------------------------------------
        /// <summary>
        /// Notification that debug mode changed
        /// </summary>
        ///--------------------------------------------------------------------------------------------
        public int OnModeChange(DBGMODE dbgmodeNew)
        {
            Enabled = (dbgmodeNew == DBGMODE.DBGMODE_Design);
            return NativeMethods.S_OK;
        }
        
        /// <summary>
        /// Informs derived classes that configuration has changed
        /// </summary>
        internal void SetObjects(bool isClosing)
        {
            WaitForAsync(async () => await OnSetObjects(isClosing).ConfigureAwait(false));
        }

        ///--------------------------------------------------------------------------------------------
        /// <summary>
        /// IPropertyPage
        /// Site for our page
        /// </summary>
        ///--------------------------------------------------------------------------------------------
        public void SetPageSite(IPropertyPageSite pPageSite)
        {
            _site = pPageSite;
        }

        ///--------------------------------------------------------------------------------------------
        /// <summary>
        /// IPropertyPage
        /// Show/Hide the page
        /// </summary>
        ///--------------------------------------------------------------------------------------------
        public void Show(uint nCmdShow)
        {
            if (nCmdShow != SW_HIDE)
            {
                Show();
            }
            else
            {
                Hide();
            }
        }

        ///--------------------------------------------------------------------------------------------
        /// <summary>
        /// IPropertyPage
        /// Handles mneumonics
        /// </summary>
        ///--------------------------------------------------------------------------------------------
        public int TranslateAccelerator(MSG[] pMsg)
        {
            if (pMsg == null)
                return VSConstants.E_POINTER;

            System.Windows.Forms.Message m = System.Windows.Forms.Message.Create(pMsg[0].hwnd, (int)pMsg[0].message, pMsg[0].wParam, pMsg[0].lParam);
            bool used = false;

            // Preprocessing should be passed to the control whose handle the message refers to.
            Control target = Control.FromChildHandle(m.HWnd);
            if (target != null)
                used = target.PreProcessMessage(ref m);

            if (used)
            {
                pMsg[0].message = (uint)m.Msg;
                pMsg[0].wParam = m.WParam;
                pMsg[0].lParam = m.LParam;
                // Returning S_OK indicates we handled the message ourselves
                return VSConstants.S_OK;
            }


            // Returning S_FALSE indicates we have not handled the message
            int result = 0;
            if (_site != null)
                result = _site.TranslateAccelerator(pMsg);
            return result;
        }

        ///--------------------------------------------------------------------------------------------
        /// <summary>
        /// Initialize and listen to debug mode changes
        /// </summary>
        ///--------------------------------------------------------------------------------------------
        internal void AdviseDebugger()
        {
            if (_site is System.IServiceProvider sp)
            {
                _debugger = sp.GetService<IVsDebugger, IVsDebugger>();
                if (_debugger != null)
                {
                    _debugger.AdviseDebuggerEvents(this, out _debuggerCookie);
                    DBGMODE[] dbgMode = new DBGMODE[1];
                    _debugger.GetMode(dbgMode);
                    ((IVsDebuggerEvents)this).OnModeChange(dbgMode[0]);
                }
            }
        }


        /// <summary>
        /// Get the unconfigured property provider for the project
        /// </summary>
        internal virtual UnconfiguredProject GetUnconfiguredProject(IVsHierarchy hier)
        {
            var provider = GetExport<IProjectExportProvider>(hier);
            return provider.GetExport<UnconfiguredProject>(hier.GetDTEProject().FileName);
        }

        /// <summary>
        /// Get export
        /// </summary>
        internal static T GetExport<T>(IVsHierarchy hier)
        {
            System.IServiceProvider sp = new Microsoft.VisualStudio.Shell.ServiceProvider((OLE.Interop.IServiceProvider)hier.GetDTEProject().DTE);
            IComponentModel compMode = sp.GetService<IComponentModel, SComponentModel>();
            return compMode.DefaultExportProvider.GetExport<T>().Value;
        }

        ///--------------------------------------------------------------------------------------------
        /// <summary>
        /// Quit listening to debug mode changes
        /// </summary>
        ///--------------------------------------------------------------------------------------------
        private void UnadviseDebugger()
        {
            if (_debuggerCookie != 0 && _debugger != null)
            {
                _debugger.UnadviseDebuggerEvents(_debuggerCookie);
            }
            _debugger = null;
            _debuggerCookie = 0;
        }
        protected abstract Task<int> OnApply();
        protected abstract Task OnDeactivate();
        protected abstract Task OnSetObjects(bool isClosing);

        public void SetObjects(uint cObjects, object[] ppunk)
        {
            UnconfiguredProject = null;
            if (cObjects == 0)
            {
                // If we have never configured anything (maybe a failure occurred on open so app designer is closing us). In this case
                // do nothing
                if (_threadHandling != null)
                {
                    SetObjects(true);
                }
                return;
            }

            if (ppunk.Length < cObjects)
                throw new ArgumentOutOfRangeException("cObjects");

            List<string> configurations = new List<string>();
            // Look for an IVsBrowseObject
            for (int i = 0; i < cObjects; ++i)
            {
                IVsBrowseObject browseObj = null;
                browseObj = ppunk[i] as IVsBrowseObject;

                if (browseObj != null)
                {
                    int hr = browseObj.GetProjectItem(out IVsHierarchy hier, out uint itemid);
                    if (hr == VSConstants.S_OK && itemid == VSConstants.VSITEMID_ROOT)
                    {
                        UnconfiguredProject = GetUnconfiguredProject(hier);

                        // We need to save ThreadHandling because the appdesigner will call SetObjects with null, and then call
                        // Deactivate(). We need to run Async code during Deactivate() which requires ThreadHandling.

                        IUnconfiguredProjectVsServices projectVsServices = UnconfiguredProject.Services.ExportProvider.GetExportedValue<IUnconfiguredProjectVsServices>();
                        _threadHandling = projectVsServices.ThreadingService;
                    }
                }
            }

            OnSetObjects(false);
        }
    }
}<|MERGE_RESOLUTION|>--- conflicted
+++ resolved
@@ -23,11 +23,8 @@
         private bool _useJoinableTaskFactory = true;
         private IVsDebugger _debugger;
         private uint _debuggerCookie;
-<<<<<<< HEAD
         private bool isActivated = false;
-=======
         internal IProjectThreadingService _threadHandling;
->>>>>>> eba91c9a
 
         // WIN32 Constants
         private const int
