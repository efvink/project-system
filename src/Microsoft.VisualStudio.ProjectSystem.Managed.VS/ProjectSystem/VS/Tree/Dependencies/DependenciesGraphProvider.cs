﻿// Copyright (c) Microsoft.  All Rights Reserved.  Licensed under the Apache License, Version 2.0.  See License.txt in the project root for license information.

using System;
using System.Collections.Generic;
using System.Collections.Immutable;
using System.ComponentModel.Composition;
using System.Linq;
using System.Threading;
using System.Threading.Tasks;
using Microsoft.VisualStudio.GraphModel;
using Microsoft.VisualStudio.GraphModel.CodeSchema;
using Microsoft.VisualStudio.GraphModel.Schemas;
using Microsoft.VisualStudio.Imaging.Interop;
using Microsoft.VisualStudio.PlatformUI;
using Microsoft.VisualStudio.Shell;
using Microsoft.VisualStudio.Shell.Interop;
using Microsoft.VisualStudio.Threading;
using Task = System.Threading.Tasks.Task;

namespace Microsoft.VisualStudio.ProjectSystem.VS.Tree.Dependencies
{
<<<<<<< HEAD
    using DependencyNodeInfo = Tuple<IDependencyNode, IProjectDependenciesSubTreeProvider>;

=======
>>>>>>> 47962e50
    /// <summary>
    /// Provides actual dependencies nodes under Dependencies\[DependencyType]\[TopLevel]\[....] sub nodes. 
    /// Note: when dependency has ProjectTreeFlags.Common.BrokenReference flag, GraphProvider API are not 
    /// called for that node.
    /// </summary>
    [GraphProvider(Name = "Microsoft.VisualStudio.ProjectSystem.VS.Tree.DependenciesNodeGraphProvider",
                   ProjectCapability = "DependenciesTree")]
    internal class DependenciesGraphProvider : OnceInitializedOnceDisposedAsync, IGraphProvider
    {
        private readonly GraphCommand ContainsGraphCommand = new GraphCommand(
                GraphCommandDefinition.Contains,
                targetCategories: null,
                linkCategories: new[] { GraphCommonSchema.Contains },
                trackChanges: true);

        private readonly object _RegisteredSubTreeProvidersLock = new object();

        private readonly object _ExpandedGraphContextsLock = new object();

        [ImportingConstructor]
        public DependenciesGraphProvider(IDependenciesGraphProjectContextProvider projectContextProvider,
                                         SVsServiceProvider serviceProvider)
            : this(projectContextProvider, 
                   serviceProvider, 
                   new JoinableTaskContextNode(ThreadHelper.JoinableTaskContext))
        {
        }

        public DependenciesGraphProvider(IDependenciesGraphProjectContextProvider projectContextProvider,
                                         SVsServiceProvider serviceProvider,
                                         JoinableTaskContextNode joinableTaskContextNode)
            : base(joinableTaskContextNode)
        {
            ProjectContextProvider = projectContextProvider;
            ServiceProvider = serviceProvider;
        }

        /// <summary>
        /// Remembers expanded graph nodes.
        /// </summary>
        protected WeakCollection<IGraphContext> ExpandedGraphContexts { get; set; } = new WeakCollection<IGraphContext>();
        protected HashSet<string> RegisteredSubTreeProviders { get; set; } = new HashSet<string>(StringComparer.OrdinalIgnoreCase);

        private IDependenciesGraphProjectContextProvider ProjectContextProvider { get; }

        private SVsServiceProvider ServiceProvider { get; }

        /// <summary>
        /// All icons that are used tree graph, register their monikers once and refer to them by string id
        /// </summary>
        protected HashSet<ImageMoniker> Images { get; set; } = new HashSet<ImageMoniker>();

        protected override Task InitializeCoreAsync(CancellationToken cancellationToken)
        {
            ProjectContextProvider.ProjectContextChanged += ProjectContextProvider_ProjectContextChanged;

            return Task.CompletedTask;
        }

        protected override Task DisposeCoreAsync(bool initialized)
        {
            ProjectContextProvider.ProjectContextChanged -= ProjectContextProvider_ProjectContextChanged;

            return Task.CompletedTask;
        }

        private async Task EnsureInitializedAsync()
        {
            if (!IsInitializing || IsInitialized)
            {
                await InitializeAsync().ConfigureAwait(false);
            }
        }

        /// <summary>
        /// IGraphProvider.BeginGetGraphData
        /// Entry point for progression. Gets called everytime when progression
        ///  - Needs to know if a node has children
        ///  - Wants to get children for a node
        ///  - During solution explorer search
        /// </summary>
        public void BeginGetGraphData(IGraphContext context)
        {
            ThreadHelper.JoinableTaskFactory.RunAsync(async () =>
            {
                await BeginGetGraphDataAsync(context).ConfigureAwait(false);
            });
        }

        /// <summary>
        /// IGraphProvider.GetCommands
        /// </summary>
        public IEnumerable<GraphCommand> GetCommands(IEnumerable<GraphNode> nodes)
        {
            yield return ContainsGraphCommand;
        }

        /// <summary>
        /// IGraphProvider.GetExtension
        /// </summary>
        T IGraphProvider.GetExtension<T>(GraphObject graphObject, T previous)
        {
            return null;
        }

        /// <summary>
        /// IGraphProvider.Schema
        /// </summary>
        Graph IGraphProvider.Schema
        {
            get
            {
                return null;
            }
        }

        internal async Task BeginGetGraphDataAsync(IGraphContext context)
        {
            try
            {
                await EnsureInitializedAsync().ConfigureAwait(false);

                if (context.Direction == GraphContextDirection.Self 
                    && context.RequestedProperties.Contains(DgmlNodeProperties.ContainsChildren))
                {
                    await CheckChildrenAsync(context).ConfigureAwait(false);
                }
                else if (context.Direction == GraphContextDirection.Contains)
                {
                    await GetChildrenAsync(context).ConfigureAwait(false);
                }
                else if (context.Direction == GraphContextDirection.Custom)
                {
                    await SearchAsync(context).ConfigureAwait(false);
                }
            }
            finally
            {
                // OnCompleted must be called to display changes 
                context.OnCompleted();
            }
        }

        private async Task RegisterSubTreeProviderAsync(IProjectDependenciesSubTreeProvider subTreeProvider,
                                                        IGraphContext graphContext)
        {
            lock (_RegisteredSubTreeProvidersLock)
            {
                if (RegisteredSubTreeProviders.Contains(subTreeProvider.ProviderType))
                {
                    return;
                }

                RegisteredSubTreeProviders.Add(subTreeProvider.ProviderType);
            }

            var icons = subTreeProvider.Icons;
            if (icons == null)
            {
                return;
            }

            IVsImageService2 imageService = null;
            foreach (var icon in icons)
            {
                if (Images.Contains(icon))
                {
                    // already registered - next
                    continue;
                }

                // register icon 
                if (imageService == null)
                {
                    await ThreadHelper.JoinableTaskFactory.SwitchToMainThreadAsync();

                    imageService = ServiceProvider.GetService<IVsImageService2, SVsImageService>();
                }

                imageService.TryAssociateNameWithMoniker(GetIconStringName(icon), icon);
                Images.Add(icon);
            }
        }

        /// <summary>
        /// Checks if given node has children and adds corresponding IDependencyDescription to the node.
        /// </summary>
        private async Task CheckChildrenAsync(IGraphContext graphContext)
        {
            foreach (var inputGraphNode in graphContext.InputNodes)
            {
                if (graphContext.CancelToken.IsCancellationRequested)
                {
                    return;
                }

                var projectPath = GetPartialValueFromGraphNodeId(inputGraphNode.Id, CodeGraphNodeIdName.Assembly);
                if (string.IsNullOrEmpty(projectPath))
                {
                    continue;
                }

                var (node, subTreeProvider) = await GetDependencyNodeInfo(graphContext, inputGraphNode, projectPath)
                                                        .ConfigureAwait(false);
                if (node == null || subTreeProvider == null)
                {
                    continue;
                }

                // refresh node
                node = subTreeProvider.GetDependencyNode(node.Id);
                if (node == null)
                {
                    continue;
                }

                using (var scope = new GraphTransactionScope())
                {
                    inputGraphNode.SetValue(DependenciesGraphSchema.ProviderProperty, subTreeProvider);
                    inputGraphNode.SetValue(DependenciesGraphSchema.DependencyNodeProperty, node);

                    if (node.HasChildren)
                    {
                        inputGraphNode.SetValue(DgmlNodeProperties.ContainsChildren, true);
                    }

                    scope.Complete();
                }
            }
        }

        /// <summary>
        /// Fills node with children when it is opened in Solution Explorer
        /// </summary>
        private async Task GetChildrenAsync(IGraphContext graphContext)
        {
            var trackChanges = false;
            foreach (var inputGraphNode in graphContext.InputNodes)
            {
                if (graphContext.CancelToken.IsCancellationRequested)
                {
                    return;
                }

                var projectPath = GetPartialValueFromGraphNodeId(inputGraphNode.Id, CodeGraphNodeIdName.Assembly);
                if (string.IsNullOrEmpty(projectPath))
                {
                    continue;
                }

                var (node, subTreeProvider) = await GetDependencyNodeInfo(graphContext, inputGraphNode, projectPath)
                                                        .ConfigureAwait(false);
                if (node == null || subTreeProvider == null)
                {
                    continue;
                }

                if (!node.Flags.Contains(DependencyNode.PreFilledFolderNode))
                {
                    // Refresh reference, projectContext may have been changed since the last time CheckChildren was called
                    node = subTreeProvider.GetDependencyNode(node.Id);
                    if (node == null)
                    {
                        continue;
                    }
                }

                var nodeChildren = node.Children.ToArray();

                if (!string.IsNullOrEmpty(node.Id.ContextProject))
                {
                    projectPath = node.Id.ContextProject;
                }

                // get specific providers for child nodes outside of GraphTransactionScope since it does not support 
                // await and switch to other thread (exception "scope must be completed by the same thread it is created". 
                var childrenSubTreeProviders = new List<IProjectDependenciesSubTreeProvider>();
                foreach(var childNodeToAdd in nodeChildren)
                {
                    var childSubTreeProvider = await GetSubTreeProviderAsync(graphContext,
                                                        null /* inputGraphNode */,
                                                        projectPath,
                                                        childNodeToAdd.Id).ConfigureAwait(false);
                    childrenSubTreeProviders.Add(childSubTreeProvider);
                }

                using (var scope = new GraphTransactionScope())
                {

                    for (int i = 0; i < nodeChildren.Length; ++i)
                    {
                        var childNodeToAdd = nodeChildren[i];
                        var childSubTreeProvider = childrenSubTreeProviders == null 
                                                    ? subTreeProvider 
                                                    : childrenSubTreeProviders[i];

                        // start tracking changes if needed
                        if (graphContext.TrackChanges)
                        {
                            trackChanges = true;
                        }

                        inputGraphNode.SetValue(DependenciesGraphSchema.DependencyNodeProperty, node);
                        var newGraphNode = AddGraphNode(graphContext, projectPath,
                                                        childSubTreeProvider, inputGraphNode, childNodeToAdd);

                        if (childNodeToAdd.Flags.Contains(DependencyNode.PreFilledFolderNode))
                        {                           
                            newGraphNode.SetValue(DgmlNodeProperties.ContainsChildren, true);
                        }
                    }

                    scope.Complete();
                }

                lock (_ExpandedGraphContextsLock)
                {
                    if (trackChanges && !ExpandedGraphContexts.Contains(graphContext))
                    {
                        // Remember this graph context in order to track changes.
                        // When references change, we will adjust children of this graph as necessary
                        ExpandedGraphContexts.Add(graphContext);
                    }
                }
            }
        }

        /// <summary>
        /// Generates search graph containing nodes matching search criteria in Solution Explorer 
        /// and attaches it to correct top level node.
        /// </summary>
        private async Task SearchAsync(IGraphContext graphContext)
        {
            var searchParametersTypeName = typeof(ISolutionSearchParameters).GUID.ToString();
            var searchParameters = graphContext.GetValue<ISolutionSearchParameters>(searchParametersTypeName);
            if (searchParameters == null)
            {
                return;
            }

            var searchTerm = searchParameters.SearchQuery.SearchString?.ToLowerInvariant();
            if (searchTerm == null)
            {
                return;
            }

            var projectContexts = ProjectContextProvider.GetProjectContexts();
            using (var scope = new GraphTransactionScope())
            {
                foreach (var projectContext in projectContexts)
                {
                    var subTreeProviders = projectContext.GetProviders();
                    foreach (var subTreeProvider in subTreeProviders)
                    {
                        await RegisterSubTreeProviderAsync(subTreeProvider, graphContext).ConfigureAwait(false);

                        foreach (var topLevelNode in subTreeProvider.RootNode.Children)
                        {
                            var refreshedTopLevelNode = subTreeProvider.GetDependencyNode(topLevelNode.Id);
                            if (refreshedTopLevelNode == null)
                            {
                                continue;
                            }

                            var matchingNodes = await subTreeProvider.SearchAsync(refreshedTopLevelNode, searchTerm).ConfigureAwait(true);
                            if (matchingNodes == null || matchingNodes.Count() <= 0)
                            {
                                continue;
                            }

                            // add provider's root node to display matching nodes                                                         
                            var topLevelGraphNode = AddGraphNode(graphContext,
                                                                 projectContext.ProjectFilePath,
                                                                 subTreeProvider,
                                                                 parentNode: null,
                                                                 nodeInfo: refreshedTopLevelNode);

                            // now recursively add graph nodes for provider nodes that match search criteria under 
                            // provider's root node
                            AddNodesToGraphRecursive(graphContext,
                                                     projectContext.ProjectFilePath,
                                                     subTreeProvider,
                                                     topLevelGraphNode,
                                                     matchingNodes);

                            // 'node' is a GraphNode for top level dependency (which is part of solution explorer tree)
                            // Setting ProjectItem category (and correct GraphNodeId) ensures that search graph appears 
                            // under right solution explorer hierarchy item                     
                            topLevelGraphNode.AddCategory(CodeNodeCategories.ProjectItem);
                        }
                    }
                }

                scope.Complete();
            }

            graphContext.OnCompleted();
        }

        /// <summary>
        /// Gets IDependencyNode and IProjectDependenciesSubTreeProvider associated with given 
        /// GraphNode. Depending on the request from progression we might already associate 
        /// an IDependencyNode with the node, so first try to get it right away. If it is not available,
        /// try to get node id first, then IProjectDependenciesSubTreeProvider and then get node from 
        /// provider. 
        /// Note: in normal situation we first receive CheckChildrenAsync call where we associate node 
        /// with GraphNode and then when GetChildrenAsync is called we already have it. However when user 
        /// clicks on "Scope To This" context menu we get GetChildrenAsync call right away and need to be 
        /// able to discover IDependencyNode form the scratch.
        /// </summary>
        private async Task<(IDependencyNode node, IProjectDependenciesSubTreeProvider subTreeProvider)> 
            GetDependencyNodeInfo(IGraphContext graphContext, GraphNode inputGraphNode, string projectPath)
        {
            IDependencyNode node = null;
            IProjectDependenciesSubTreeProvider subTreeProvider = null;

            node = inputGraphNode.GetValue<IDependencyNode>(DependenciesGraphSchema.DependencyNodeProperty);
            if (node == null)
            {
                // All graph nodes generated here will have this unique node id, root node will have it equal to null
                var nodeIdString = GetPartialValueFromGraphNodeId(inputGraphNode.Id, CodeGraphNodeIdName.File);
                var nodeId = DependencyNodeId.FromString(nodeIdString);
                if (nodeId == null)
                {
                    return (node, subTreeProvider);
                }

                subTreeProvider = await GetSubTreeProviderAsync(graphContext,
                                                                inputGraphNode,
                                                                projectPath,
                                                                nodeId).ConfigureAwait(false);
                if (subTreeProvider == null)
                {
                    return (node, subTreeProvider);
                }

                node = subTreeProvider.GetDependencyNode(nodeId);
                if (node == null)
                {
                    return (node, subTreeProvider);
                }
            }
            else
            {
                subTreeProvider = await GetSubTreeProviderAsync(graphContext,
                                                                inputGraphNode,
                                                                projectPath,
                                                                node.Id).ConfigureAwait(false);
                if (subTreeProvider == null)
                {
                    return (node, subTreeProvider);
                }
            }

            return (node, subTreeProvider);
        }

        private void AddNodesToGraphRecursive(IGraphContext graphContext,
                                              string projectPath,
                                              IProjectDependenciesSubTreeProvider subTreeProvider,
                                              GraphNode parentNode, 
                                              IEnumerable<IDependencyNode> nodes)
        {
            foreach(var nodeInfo in nodes)
            {
                var graphNode = AddGraphNode(graphContext, projectPath, subTreeProvider, parentNode, nodeInfo);
                graphContext.Graph.Links.GetOrCreate(parentNode, graphNode, null, GraphCommonSchema.Contains);

                AddNodesToGraphRecursive(graphContext, projectPath, subTreeProvider, graphNode, nodeInfo.Children);                
            }
        }

        /// <summary>
        /// ReferencesGraphProvider supports tracking changes. 
        /// ProjectContextChanged gets fired everytime dependencies change. TrackChangesAsync updates
        /// ExpandedGraphContexts as necessary to reflect changes.
        /// </summary>
        private void ProjectContextProvider_ProjectContextChanged(object sender, ProjectContextEventArgs e)
        {
            ThreadHelper.JoinableTaskFactory.RunAsync(async () =>
            {
                await TrackChangesAsync(e.Context).ConfigureAwait(false);
            });
        }
       
        /// <summary>
        /// Property ExpandedGraphContexts remembers graph expanded so far.
        /// Each context represents one level in the graph, i.e. a node and its first level dependencies
        /// Tracking changes over all expanded contexts ensures that all levels are processed
        /// and updated when there are any changes in nodes data.
        /// </summary>
        internal async Task TrackChangesAsync(IDependenciesGraphProjectContext updatedProjectContext)
        {
            foreach (var graphContext in ExpandedGraphContexts.ToList())
            {
                try
                {
                    await TrackChangesOnGraphContextAsync(graphContext, updatedProjectContext).ConfigureAwait(false);
                }
                finally
                {
                    // Calling OnCompleted ensures that the changes are reflected in UI
                    graphContext.OnCompleted();
                }
            }
        }

        private async Task TrackChangesOnGraphContextAsync(IGraphContext graphContext, 
                                                           IDependenciesGraphProjectContext updatedProjectContext)
        {
            foreach (var inputGraphNode in graphContext.InputNodes.ToList())
            {
                var existingNodeInfo = inputGraphNode.GetValue<IDependencyNode>(
                                            DependenciesGraphSchema.DependencyNodeProperty);
                if (existingNodeInfo == null)
                {
                    continue;
                }

                var projectPath = GetPartialValueFromGraphNodeId(inputGraphNode.Id, CodeGraphNodeIdName.Assembly);
                bool shouldProcess = !string.IsNullOrEmpty(projectPath) &&
                                     projectPath.Equals(updatedProjectContext.ProjectFilePath, StringComparison.OrdinalIgnoreCase);
                var contextProject = updatedProjectContext.ProjectFilePath;
                if (!shouldProcess)
                {
                    shouldProcess = !string.IsNullOrEmpty(existingNodeInfo.Id.ContextProject) &&
                                     existingNodeInfo.Id.ContextProject.Equals(updatedProjectContext.ProjectFilePath, 
                                                                    StringComparison.OrdinalIgnoreCase);
                }

                if (!shouldProcess)
                {
                    continue;
                }

                var subTreeProvider = await GetSubTreeProviderAsync(graphContext, 
                                                                    inputGraphNode, 
                                                                    projectPath,
                                                                    existingNodeInfo.Id).ConfigureAwait(false);
                if (subTreeProvider == null)
                {
                    continue;
                }

                // store existing children, since existingNodeInfo instance might be updated 
                // (this is a side effect for top level nodes)
                var existingChildren = new HashSet<IDependencyNode>(existingNodeInfo.Children);

                // Get updated reference from the new snapshot
                var updatedNodeInfo = subTreeProvider.GetDependencyNode(existingNodeInfo.Id);
                if (updatedNodeInfo == null)
                {
                    continue;
                }

                using (var scope = new GraphTransactionScope())
                {
                    var comparer = new DependencyNodeResolvedStateComparer();
                    // Diff existing node children and updated node children to get whats removed
                    var nodesToRemove = existingChildren.Except(updatedNodeInfo.Children, comparer).ToList();
                    // Diff updated node children and existing node children to get whats added
                    var nodesToAdd = updatedNodeInfo.Children.Except(existingChildren, comparer).ToList();

                    foreach (var nodeToRemove in nodesToRemove)
                    {
                        RemoveGraphNode(graphContext, contextProject, nodeToRemove);
                        existingNodeInfo.RemoveChild(nodeToRemove);
                    }

                    foreach (var nodeToAdd in nodesToAdd)
                    {
                        AddGraphNode(graphContext, contextProject, null, inputGraphNode, nodeToAdd);
                        existingNodeInfo.AddChild(nodeToAdd);
                    }

                    // Update the node info saved on the 'inputNode'
                    inputGraphNode.SetValue(DependenciesGraphSchema.DependencyNodeProperty, updatedNodeInfo);

                    scope.Complete();
                }
            }
        }

        private async Task<IProjectDependenciesSubTreeProvider> GetSubTreeProviderAsync(
                                                                    IGraphContext graphContext,
                                                                    GraphNode inputGraphNode, 
                                                                    string projectPath,
                                                                    DependencyNodeId nodeId)
        {
            // Check if node has ProviderProperty set. It will be set for GraphNodes we created in 
            // this class, but root nodes at first would have it set to null so e ould have to use
            // fallback File is part to get provider type for them.
            var subTreeProvider = inputGraphNode?.GetValue<IProjectDependenciesSubTreeProvider>(
                                    DependenciesGraphSchema.ProviderProperty);
            if (subTreeProvider == null)
            {                
                var projectContext = ProjectContextProvider.GetProjectContext(projectPath);
                if (projectContext != null)
                {
                    subTreeProvider = projectContext.GetProvider(nodeId.ProviderType);
                }
            }

            if (subTreeProvider != null)
            {
                await RegisterSubTreeProviderAsync(subTreeProvider, graphContext).ConfigureAwait(false);
            }

            return subTreeProvider;
        }

        private string GetPartialValueFromGraphNodeId(GraphNodeId id, GraphNodeIdName idPartName)
        {
            if (idPartName == CodeGraphNodeIdName.Assembly || idPartName == CodeGraphNodeIdName.File)
            {
                try
                {
                    var value = id.GetNestedValueByName<Uri>(idPartName);

                    // for idPartName == CodeGraphNodeIdName.File it can be null, avoid unnecessary exception
                    if (value == null)
                    {
                        return null;
                    }

                    // Assembly and File are represented by a Uri, extract LocalPath string from Uri
                    return (value.IsAbsoluteUri ? value.LocalPath : value.ToString()).Trim('/');
                }
                catch
                {
                    // for some node ids Uri might throw format exception, thus try to get string at least
                    return id.GetNestedValueByName<string>(idPartName);
                }
            }
            else
            {
                return id.GetNestedValueByName<string>(idPartName);
            }                
        }

        private GraphNodeId GetGraphNodeId(string projectPath, IDependencyNode nodeInfo)
        {
            var partialValues = new List<GraphNodeId>();
            partialValues.Add(GraphNodeId.GetPartial(CodeGraphNodeIdName.Assembly,
                                                     new Uri(projectPath, UriKind.RelativeOrAbsolute)));
            partialValues.Add(GraphNodeId.GetPartial(CodeGraphNodeIdName.File,
                                                     new Uri(nodeInfo.Id.ToString().ToLowerInvariant(),
                                                             UriKind.RelativeOrAbsolute)));
            return GraphNodeId.GetNested(partialValues.ToArray());
        }

        private GraphNode AddGraphNode(IGraphContext graphContext,
                                       string projectPath,
                                       IProjectDependenciesSubTreeProvider subTreeProvider,
                                       GraphNode parentNode,
                                       IDependencyNode nodeInfo)
        {
            var newNodeId = GetGraphNodeId(projectPath, nodeInfo);
            var newNode = graphContext.Graph.Nodes.GetOrCreate(newNodeId, nodeInfo.Caption, null);

            newNode.SetValue(DgmlNodeProperties.Icon, GetIconStringName(nodeInfo.Icon));
            newNode.SetValue(DependenciesGraphSchema.DependencyNodeProperty, nodeInfo);
            // priority sets correct order among peers
            newNode.SetValue(CodeNodeProperties.SourceLocation, 
                             new SourceLocation(projectPath, new Position(nodeInfo.Priority, 0)));
            newNode.SetValue(DependenciesGraphSchema.ProviderProperty, subTreeProvider);

            newNode.AddCategory(DependenciesGraphSchema.CategoryDependency);

            graphContext.OutputNodes.Add(newNode);

            if (parentNode != null)
            {
                graphContext.Graph.Links.GetOrCreate(parentNode, newNode, /*label*/ null, CodeLinkCategories.Contains);
            }

            return newNode;
        }

        private void RemoveGraphNode(IGraphContext graphContext, 
                                     string projectPath, 
                                     IDependencyNode treeNodeInfo)
        {
            var id = GetGraphNodeId(projectPath, treeNodeInfo);
            var nodeToRemove = graphContext.Graph.Nodes.Get(id);

            if (nodeToRemove != null)
            {
                graphContext.OutputNodes.Remove(nodeToRemove);
                graphContext.Graph.Nodes.Remove(nodeToRemove);
            }
        }

        private static string GetIconStringName(ImageMoniker icon)
        {
            return $"{icon.Guid.ToString()};{icon.Id}";
        }
    }
}<|MERGE_RESOLUTION|>--- conflicted
+++ resolved
@@ -19,11 +19,6 @@
 
 namespace Microsoft.VisualStudio.ProjectSystem.VS.Tree.Dependencies
 {
-<<<<<<< HEAD
-    using DependencyNodeInfo = Tuple<IDependencyNode, IProjectDependenciesSubTreeProvider>;
-
-=======
->>>>>>> 47962e50
     /// <summary>
     /// Provides actual dependencies nodes under Dependencies\[DependencyType]\[TopLevel]\[....] sub nodes. 
     /// Note: when dependency has ProjectTreeFlags.Common.BrokenReference flag, GraphProvider API are not 
